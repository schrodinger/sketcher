#include "schrodinger/sketcher/molviewer/view.h"

#include <algorithm>

#include <QGraphicsScene>
#include <QPainter>
#include <QResizeEvent>
#include <QPinchGesture>
#include <QGestureEvent>
#include <QPinchGesture>
#include <QGestureEvent>
#include <Qt>
#include <QtGlobal>
#include <QWheelEvent>
#include <QWheelEvent>

#include "schrodinger/sketcher/model/mol_model.h"
#include "schrodinger/sketcher/model/sketcher_model.h"
#include "schrodinger/sketcher/molviewer/constants.h"
#include "schrodinger/sketcher/molviewer/coord_utils.h"
#include "schrodinger/sketcher/molviewer/scene.h"
#include "schrodinger/sketcher/molviewer/scene_utils.h"

namespace schrodinger
{
namespace sketcher
{

View::View(QGraphicsScene* scene, QWidget* parent) :
    QGraphicsView(scene, parent)
{
    setMouseTracking(true);

    grabGesture(Qt::PinchGesture);
    setRenderHints(QPainter::Antialiasing | QPainter::TextAntialiasing);

    // disable scrollbars
    setVerticalScrollBarPolicy(Qt::ScrollBarAlwaysOff);
    setHorizontalScrollBarPolicy(Qt::ScrollBarAlwaysOff);

    /**
     * Set the viewport (since we don't have scrollbars, this is the same as
     * the scene rect for now)
     */
    setSceneRect(mapToScene(rect()).boundingRect());

    // We don't need to call enlargeSceneIfNeeded here since the View doesn't
    // have a size yet, so we're guaranteed to get a resizeEvent call before
    // View is painted.

    setBackgroundBrush(QBrush(LIGHT_BACKGROUND_COLOR));
}

View::View(QWidget* parent) : View(nullptr, parent)
{
}

bool View::isDuringPinchGesture()
{
    return m_currently_pinching_trackpad;
}

void View::resizeEvent(QResizeEvent* event)
{
    QGraphicsView::resizeEvent(event);
    enlargeSceneIfNeeded();
    emit resized();
}

bool View::event(QEvent* event)
{
    if (event->type() == QEvent::Gesture) {
        return gestureEvent(static_cast<QGestureEvent*>(event));
    }
    return QGraphicsView::event(event);
}

bool View::gestureEvent(QGestureEvent* event)
{
    if (QGesture* pinch = event->gesture(Qt::PinchGesture)) {
        pinchTriggered(static_cast<QPinchGesture*>(pinch));
        event->accept();
    }
    return true;
}

void View::scaleSafely(qreal scale_factor)
{

    scale(scale_factor, scale_factor);

    float zoom_threshold = 1.0;
    auto matrix = transform();
    float m11 = matrix.m11();
    float m22 = matrix.m22();
    if (m11 > zoom_threshold || m22 > zoom_threshold) {
        matrix.setMatrix(zoom_threshold, matrix.m12(), matrix.m13(),
                         matrix.m21(), zoom_threshold, matrix.m23(),
                         matrix.m31(), matrix.m32(), matrix.m33());
        setTransform(matrix);
    }
    enlargeSceneIfNeeded();
}

void View::pinchTriggered(QPinchGesture* gesture)
{
    QGraphicsScene* cur_scene = scene();
    if (!cur_scene || !m_mol_model) {
        return;
    }

    auto state = gesture->state();
    if (state == Qt::GestureStarted) {
        m_currently_pinching_trackpad = true;
    } else {
        // zoom
        auto scale_factor = gesture->scaleFactor();
        scaleSafely(scale_factor);

        auto angle = gesture->rotationAngle() - gesture->lastRotationAngle();

        auto center_of_rotation = find_centroid(
            *(m_mol_model->getMol()), m_mol_model->getNonMolecularObjects());
        m_mol_model->rotateByAngle(-angle, center_of_rotation);
        if (state == Qt::GestureFinished) {
            m_currently_pinching_trackpad = false;
            emit pinchGestureFinished();
        }
    }
}

void View::enlargeSceneIfNeeded()
{
    QGraphicsScene* cur_scene = scene();
    if (!cur_scene) {
        return;
    }
    QRectF scene_rect = cur_scene->sceneRect();
    QRectF view_rect = mapToScene(rect()).boundingRect();
    cur_scene->setSceneRect(scene_rect.united(view_rect));
}

void View::centerViewportOn(QPointF point)
{
    auto scene_rect = sceneRect();
    scene_rect.moveCenter(point);
    setSceneRect(scene_rect);
}

void View::wheelEvent(QWheelEvent* event)
{
    // convert wheel movement to a scaling factor, using a function of type y =
    // K * 2^x, where K is an empirical constant to make the zooming feel
    // natural
    qreal scal = pow(2.0, event->angleDelta().y() / 2400.0);
    scaleSafely(scal);
}

void View::zoomOutToIncludeAll()
{
    Scene* cur_scene = dynamic_cast<Scene*>(scene());
    if (!cur_scene) {
        return;
    }
    auto visible_rect = mapToScene(rect()).boundingRect();
    QRectF rec = cur_scene->getSceneItemsBoundingRect();
    rec = rec.united(visible_rect);
    if (rec == visible_rect) {
        // If the bounding rect is the same as the visible rect, then we
        // don't need to zoom out, so just return
        return;
    }
    fitRecToScreen(rec);
}

void View::fitToScreen(bool selection_only)
{
    if (!m_initial_geometry_set) {
        // If the view hasn't been shown yet then it doesn't know how large it
        // will be, so this method would fit the molecule into the initial
        // default widget size, which is tiny. The zoom doesn't get updated when
        // the window is shown, so we'd wind up with a normal size window and a
        // very tiny molecule. To avoid this, we don't do anything now and
        // instead re-call this method as soon as the view is shown.
        m_delayed_fit_to_screen = true;
        return;
    }
    Scene* cur_scene = dynamic_cast<Scene*>(scene());
    if (!cur_scene) {
        return;
    }
<<<<<<< HEAD
    QRectF rec = cur_scene->getSceneItemsBoundingRect();
=======
    QRectF rec = cur_scene->getInteractiveItemsBoundingRect(
        InteractiveItemFlag::ALL, selection_only);
>>>>>>> 2705b211
    // SKETCH-1703 make the bounding rect a bit bigger to avoid having the
    // molecule too close to the border
    rec.adjust(-rec.width() * FIT_TO_SCREEN_MARGIN_FACTOR,
               -rec.height() * FIT_TO_SCREEN_MARGIN_FACTOR,
               rec.width() * FIT_TO_SCREEN_MARGIN_FACTOR,
               rec.height() * FIT_TO_SCREEN_MARGIN_FACTOR);
    fitRecToScreen(rec);
    // After fitting to screen, we want to ensure that the scene is not too
    // zoomed in
    scaleSafely(1.0);
}

void View::fitRecToScreen(const QRectF& rec)
{

    if (!rec.isValid()) {
        return;
    }
    fitInView(rec, Qt::KeepAspectRatio);
    centerViewportOn(rec.center());
    enlargeSceneIfNeeded();
}

void View::setMolModel(MolModel* mol_model)
{
    m_mol_model = mol_model;
    connect(mol_model, &MolModel::newMoleculeAdded, this,
            &View::fitAllToScreen);
    connect(mol_model, &MolModel::modelChanged, this,
            &View::zoomOutToIncludeAll);
}

void View::setSketcherModel(SketcherModel* sketcher_model)
{
    m_sketcher_model = sketcher_model;
    connect(sketcher_model, &SketcherModel::displaySettingsChanged, this,
            &View::onNewCursorColorRequested);
}

void View::translateViewportFromScreenCoords(
    const QPointF& start_screen_position, const QPointF& end_screen_position)
{
    QPointF start_position = mapToScene(start_screen_position.toPoint());
    QPointF end_position = mapToScene(end_screen_position.toPoint());
    translateViewport(start_position - end_position);
}

void View::translateViewport(const QPointF& delta)
{
    setSceneRect(sceneRect().translated(delta));
    enlargeSceneIfNeeded();
}

void View::keyPressEvent(QKeyEvent* event)
{
    auto distance = VIEW_SCALE * KEY_SCROLL_BOND_LENGTH_RATIO;
    switch (Qt::Key(event->key())) {
        case Qt::Key_Up:
            translateViewport(QPointF(0, distance));
            break;
        case Qt::Key_Down:
            translateViewport(QPointF(0, -distance));
            break;
        case Qt::Key_Right:
            translateViewport(QPointF(-distance, 0));
            break;
        case Qt::Key_Left:
            translateViewport(QPointF(distance, 0));
            break;
        default:
            break;
    }
    event->accept();
    QGraphicsView::keyPressEvent(event);
}

void View::leaveEvent(QEvent* event)
{
    QGraphicsView::leaveEvent(event);
    QGraphicsScene* cur_scene = scene();
    if (auto scene = dynamic_cast<Scene*>(cur_scene)) {
        scene->onMouseLeave();
    }
}

void View::showEvent(QShowEvent* event)
{
    QGraphicsView::showEvent(event);
    m_initial_geometry_set = true;
    if (m_delayed_fit_to_screen) {
        // This view got a fitToScreen call before it was shown (which means
        // that fitToScreen wouldn't have known how large the view was going to
        // be), so run fitToScreen now that geometry has been set
        fitToScreen();
        m_delayed_fit_to_screen = false;
    }
}

void View::onNewCursorColorRequested()
{
    updateCursor(m_cursor_hint);
}

void View::onNewCursorHintRequested(const QPixmap& cursor_hint)
{
    m_cursor_hint = cursor_hint;
    updateCursor(cursor_hint);
}

void View::updateCursor(const QPixmap& cursor_hint)
{
    // get the arrow image, colored for either light or dark mode
    QColor arrow_color, outline_color;
    if (m_sketcher_model->hasDarkColorScheme()) {
        arrow_color = DARK_CURSOR_COLOR;
        outline_color = DARK_BACKGROUND_COLOR;
    } else {
        arrow_color = LIGHT_CURSOR_COLOR;
        outline_color = LIGHT_BACKGROUND_COLOR;
    }
    auto arrow = get_arrow_cursor_pixmap(arrow_color, outline_color);

    // Figure out the size required to fit both the arrow and the cursor hint.
    // Note that, without the +1, the right-most column and bottom-most row of
    // inset's pixels will be cut off.
    int combined_width =
        std::max(arrow.width(), CURSOR_HINT_X + cursor_hint.width() + 1);
    int combined_height =
        std::max(arrow.height(), CURSOR_HINT_Y + cursor_hint.height() + 1);
    QPixmap combined = QPixmap(combined_width, combined_height);

    // paint both the arrow and the cursor hint into a single pixmap
    combined.fill(Qt::transparent);
    {
        QPainter painter(&combined);
        painter.drawPixmap(0, 0, arrow);
        painter.drawPixmap(CURSOR_HINT_X, CURSOR_HINT_Y, cursor_hint);
    } // destroy the painter to finish painting

    QCursor cursor(combined, CURSOR_HOTSPOT_X, CURSOR_HOTSPOT_Y);
    setCursor(cursor);
}

} // namespace sketcher
} // namespace schrodinger

#include "schrodinger/sketcher/molviewer/view.moc"<|MERGE_RESOLUTION|>--- conflicted
+++ resolved
@@ -189,12 +189,8 @@
     if (!cur_scene) {
         return;
     }
-<<<<<<< HEAD
-    QRectF rec = cur_scene->getSceneItemsBoundingRect();
-=======
     QRectF rec = cur_scene->getInteractiveItemsBoundingRect(
         InteractiveItemFlag::ALL, selection_only);
->>>>>>> 2705b211
     // SKETCH-1703 make the bounding rect a bit bigger to avoid having the
     // molecule too close to the border
     rec.adjust(-rec.width() * FIT_TO_SCREEN_MARGIN_FACTOR,
