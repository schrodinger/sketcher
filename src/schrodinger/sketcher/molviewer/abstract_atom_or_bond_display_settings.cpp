#include "schrodinger/sketcher/molviewer/abstract_atom_or_bond_display_settings.h"

#include "schrodinger/sketcher/model/sketcher_model.h"

namespace schrodinger
{
namespace sketcher
{

void AbstractAtomOrBondDisplaySettings::setColorScheme(
    const ColorScheme& scheme, const QColor& carbon_color)
{
<<<<<<< HEAD
    m_annotation_color =
        (scheme == ColorScheme::DARK_MODE || scheme == ColorScheme::WHITE_BLACK)
            ? ANNOTATION_COLOR_DARK_BG
            : ANNOTATION_COLOR;
=======
    m_annotation_color = DARK_MODE_COLOR_SCHEMES.contains(scheme)
                             ? ANNOTATION_COLOR_DARK
                             : ANNOTATION_COLOR;
>>>>>>> 6c4b05c0
}

void AbstractAtomOrBondDisplaySettings::populatePaletteForColorScheme(
    const ColorScheme& scheme, const QColor& carbon_color,
    RDKit::ColourPalette& color_palette) const
{
    switch (scheme) {
        case ColorScheme::DEFAULT:
            RDKit::assignDefaultPalette(color_palette);
            break;
        case ColorScheme::AVALON:
            RDKit::assignAvalonPalette(color_palette);
            break;
        case ColorScheme::CDK:
            RDKit::assignCDKPalette(color_palette);
            break;
        case ColorScheme::DARK_MODE:
            RDKit::assignDarkModePalette(color_palette);
            break;
        case ColorScheme::BLACK_WHITE:
            RDKit::assignBWPalette(color_palette);
            break;
        case ColorScheme::WHITE_BLACK:
            // RDKit doesn't actually have a White-Black color scheme, so we
            // make our own
            color_palette.clear();
            color_palette[-1] = get_rdkit_dark_mode_carbon_color();
    }
    if (carbon_color.isValid()) {
        color_palette[-1] =
            RDKit::DrawColour(carbon_color.redF(), carbon_color.greenF(),
                              carbon_color.blueF(), carbon_color.alphaF());
        if (color_palette.contains(static_cast<int>(Element::C))) {
            color_palette[static_cast<int>(Element::C)] = color_palette[-1];
        }
    }
}

void AbstractAtomOrBondDisplaySettings::setMonochromeColorScheme(
    const QColor& color)
{
    // the color scheme's color is overridden by passing a value for
    // carbon_color, so the actual BLACK_WHITE color scheme will effectively be
    // ignored by this call (other than its lack of heteroatom colors)
    setColorScheme(ColorScheme::BLACK_WHITE, color);
}

QColor AbstractAtomOrBondDisplaySettings::getAtomColorFromPalette(
    const int atomic_number, const RDKit::ColourPalette& color_palette) const
{
    auto color = color_palette.at(-1); // default
    auto it = color_palette.find(atomic_number);
    if (it != color_palette.end()) {
        color = it->second;
    }
    return QColor::fromRgbF(color.r, color.g, color.b, color.a);
}

RDKit::DrawColour get_rdkit_dark_mode_carbon_color()
{
    RDKit::ColourPalette palette;
    RDKit::assignDarkModePalette(palette);
    auto carbon = static_cast<int>(Element::C);
    carbon = palette.contains(carbon) ? carbon : -1;
    return palette[carbon];
}

} // namespace sketcher
} // namespace schrodinger<|MERGE_RESOLUTION|>--- conflicted
+++ resolved
@@ -10,16 +10,9 @@
 void AbstractAtomOrBondDisplaySettings::setColorScheme(
     const ColorScheme& scheme, const QColor& carbon_color)
 {
-<<<<<<< HEAD
-    m_annotation_color =
-        (scheme == ColorScheme::DARK_MODE || scheme == ColorScheme::WHITE_BLACK)
-            ? ANNOTATION_COLOR_DARK_BG
-            : ANNOTATION_COLOR;
-=======
     m_annotation_color = DARK_MODE_COLOR_SCHEMES.contains(scheme)
                              ? ANNOTATION_COLOR_DARK
                              : ANNOTATION_COLOR;
->>>>>>> 6c4b05c0
 }
 
 void AbstractAtomOrBondDisplaySettings::populatePaletteForColorScheme(
