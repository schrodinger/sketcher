#include "schrodinger/sketcher/sketcher_widget.h"

#include <fmt/format.h>

#include <QApplication>
#include <QClipboard>
#include <QCursor>
#include <QFontDatabase>
#include <QGraphicsPixmapItem>
#include <QKeyEvent>
#include <QMimeData>
#include <QScreen>
#include <QWidget>
#include <rdkit/GraphMol/ChemReactions/Reaction.h>
#include <rdkit/GraphMol/ROMol.h>
#include <rdkit/GraphMol/SubstanceGroup.h>
#include <rdkit/RDGeneral/Invariant.h>

#ifdef __EMSCRIPTEN__
#include <emscripten.h>
#include <emscripten/val.h>
#endif

#include "schrodinger/sketcher/dialog/bracket_subgroup_dialog.h"
#include "schrodinger/sketcher/dialog/edit_atom_properties.h"
#include "schrodinger/sketcher/dialog/error_dialog.h"
#include "schrodinger/sketcher/dialog/file_export_dialog.h"
#include "schrodinger/sketcher/dialog/file_import_export.h"
#include "schrodinger/sketcher/dialog/file_save_image_dialog.h"
#include "schrodinger/sketcher/dialog/rendering_settings_dialog.h"
#include "schrodinger/sketcher/image_constants.h"
#include "schrodinger/sketcher/image_generation.h"
#include "schrodinger/sketcher/menu/atom_context_menu.h"
#include "schrodinger/sketcher/menu/background_context_menu.h"
#include "schrodinger/sketcher/menu/bond_context_menu.h"
#include "schrodinger/sketcher/menu/bracket_subgroup_context_menu.h"
#include "schrodinger/sketcher/menu/selection_context_menu.h"
#include "schrodinger/sketcher/model/non_molecular_object.h"
#include "schrodinger/sketcher/model/sketcher_model.h"
#include "schrodinger/sketcher/molviewer/atom_item.h"
#include "schrodinger/sketcher/molviewer/bond_item.h"
#include "schrodinger/sketcher/molviewer/constants.h"
#include "schrodinger/sketcher/molviewer/non_molecular_item.h"
#include "schrodinger/sketcher/molviewer/scene.h"
#include "schrodinger/sketcher/molviewer/scene_utils.h"
#include "schrodinger/sketcher/molviewer/view.h"
#include "schrodinger/sketcher/rdkit/atoms_and_bonds.h"
#include "schrodinger/sketcher/rdkit/mol_update.h"
#include "schrodinger/sketcher/rdkit/periodic_table.h"
#include "schrodinger/sketcher/rdkit/rgroup.h"
#include "schrodinger/sketcher/sketcher_css_style.h"
#include "schrodinger/sketcher/ui/ui_sketcher_widget.h"
#include "schrodinger/sketcher/molviewer/coord_utils.h"

using schrodinger::rdkit_extensions::Format;

namespace schrodinger
{
namespace sketcher
{

/**
 * A simple data class for storing all types of model objects
 */
class ModelObjsByType
{
  public:
    ModelObjsByType(
        const std::unordered_set<const RDKit::Atom*> atoms,
        const std::unordered_set<const RDKit::Bond*> bonds,
        const std::unordered_set<const RDKit::SubstanceGroup*> sgroups,
        const std::unordered_set<const NonMolecularObject*>
            non_molecular_objects);
    const std::unordered_set<const RDKit::Atom*> atoms;
    const std::unordered_set<const RDKit::Bond*> bonds;
    const std::unordered_set<const RDKit::SubstanceGroup*> sgroups;
    const std::unordered_set<const NonMolecularObject*> non_molecular_objects;
};

ModelObjsByType::ModelObjsByType(
    const std::unordered_set<const RDKit::Atom*> atoms,
    const std::unordered_set<const RDKit::Bond*> bonds,
    const std::unordered_set<const RDKit::SubstanceGroup*> sgroups,
    const std::unordered_set<const NonMolecularObject*> non_molecular_objects) :
    atoms(atoms),
    bonds(bonds),
    sgroups(sgroups),
    non_molecular_objects(non_molecular_objects)
{
}

SketcherWidget::SketcherWidget(QWidget* parent) :
    QWidget(parent),
    m_undo_stack(new QUndoStack(this)),
    m_mol_model(new MolModel(m_undo_stack)),
    m_sketcher_model(new SketcherModel(this)),
    m_scene(new Scene(m_mol_model, m_sketcher_model, this))
{
    // The tools in ~Scene will access the underlying mol, so we need to
    // make sure the mol model still exists when the scene is destroyed.
    // This is controlled by the order in which parent relationships
    // are defined.
    m_mol_model->setParent(this);

    m_ui.reset(new Ui::SketcherWidgetForm());
    m_ui->setupUi(this);

    m_ui->top_bar_wdg->setModel(m_sketcher_model);
    m_ui->side_bar_wdg->setModel(m_sketcher_model);

    m_ui->view->setScene(m_scene);
    m_ui->view->setMolModel(m_mol_model);
    connect(m_scene, &Scene::importTextRequested, this,
            &SketcherWidget::importText);
    connect(m_scene, &Scene::showContextMenuRequested, this,
            &SketcherWidget::showContextMenu);

    // Connect the scene to the view
    connect(m_scene, &Scene::viewportTranslationRequested, m_ui->view,
            &View::translateViewportFromScreenCoords);
    connect(m_scene, &Scene::newCursorHintRequested, m_ui->view,
            &View::onNewCursorHintRequested);
    connect(m_scene, &Scene::atomHovered, this, &SketcherWidget::onAtomHovered);
    connect(m_scene, &Scene::bondHovered, this, &SketcherWidget::onBondHovered);

    // Connect the SketcherModel to the undo stack
    connect(m_sketcher_model, &SketcherModel::undoStackCanUndoRequested,
            m_undo_stack, &QUndoStack::canUndo);
    connect(m_sketcher_model, &SketcherModel::undoStackCanRedoRequested,
            m_undo_stack, &QUndoStack::canRedo);
    connect(m_undo_stack, &QUndoStack::canUndoChanged, m_sketcher_model,
            &SketcherModel::undoStackDataChanged);
    connect(m_undo_stack, &QUndoStack::canRedoChanged, m_sketcher_model,
            &SketcherModel::undoStackDataChanged);

    connect(m_mol_model, &MolModel::reactionArrowAdded, m_sketcher_model,
            &SketcherModel::onReactionArrowAdded);
    connect(m_sketcher_model, &SketcherModel::reactionCountRequested,
            m_mol_model, &MolModel::hasReactionArrow);

    connect(m_sketcher_model, &SketcherModel::valuePinged, this,
            &SketcherWidget::onModelValuePinged);

    connect(m_sketcher_model, &SketcherModel::backgroundColorChanged, this,
            &SketcherWidget::onBackgroundColorChanged);

<<<<<<< HEAD
    connect(m_sketcher_model, &SketcherModel::backgroundColorChanged, m_scene,
            &Scene::onBackgroundColorChanged);

=======
    connect(m_mol_model, &MolModel::selectionChanged, this,
            &SketcherWidget::selectionChanged);
>>>>>>> ac7a493a
    connect(m_mol_model, &MolModel::modelChanged, [this](auto what_changed) {
        // even if what_changed doesn't contain MOLECULE, it's possible that the
        // molecule's coordinates have changed so we should clear our cached
        // copy of the molecule no matter what
        m_copy_of_mol_model_mol = nullptr;
        if (what_changed & WhatChanged::MOLECULE) {
            emit moleculeChanged();
        } else {
            emit representationChanged();
        }
    });
    connect(m_mol_model, &MolModel::coordinatesChanged, [this]() {
        if (!m_ui->view->isDuringPinchGesture() &&
            !m_scene->isDuringAtomDrag()) {
            // if we're in the middle of a mouse drag or a trackpad gesture,
            // wait until that's finished to emit the signal
            emit representationChanged();
        }
    });
    connect(m_ui->view, &View::pinchGestureFinished, this,
            &SketcherWidget::representationChanged);
    connect(m_scene, &Scene::representationChangingAtomDragFinished, this,
            &SketcherWidget::representationChanged);

    connectTopBarSlots();
    connectSideBarSlots();

    // Create and connect the context menus
    m_atom_context_menu =
        new AtomContextMenu(m_sketcher_model, m_mol_model, this);
    m_bond_context_menu = new BondContextMenu(this);
    m_selection_context_menu =
        new SelectionContextMenu(m_sketcher_model, m_mol_model, this);
    m_sgroup_context_menu = new BracketSubgroupContextMenu(this);
    m_background_context_menu =
        new BackgroundContextMenu(m_sketcher_model, this);
    connectContextMenu(*m_atom_context_menu);
    connectContextMenu(*m_bond_context_menu);
    connectContextMenu(*m_selection_context_menu);
    connectContextMenu(*m_sgroup_context_menu);
    connectContextMenu(*m_background_context_menu);

    // create the file and image export dialogs
    m_file_export_dialog = new FileExportDialog(m_sketcher_model, window());
    connect(m_file_export_dialog, &FileExportDialog::exportTextRequested, this,
            [this](Format format) {
                return QString::fromStdString(getString(format));
            });

    m_file_save_image_dialog =
        new FileSaveImageDialog(m_sketcher_model, window());
    connect(m_file_save_image_dialog,
            &FileSaveImageDialog::exportImageRequested, this,
            [this](auto format, const auto& opts) {
                // opts here contains meaningful values only for width and
                // height and background transparency, everything else is
                // default values. We don't call
                // m_sketcher_model->loadRenderOptions because m_sketcher_model
                // already contains the meaningful values (SKETCH-1922)
                return get_image_bytes(*m_scene, format, opts);
            });

    // create the rendering preferences dialog
    m_rendering_settings_dialog =
        new RenderingSettingsDialog(m_sketcher_model, window());

    // force the scene to update the view's cursor now that all of the signals
    // are connected
    m_scene->requestCursorHintUpdate();

    // Update stylesheet and fonts
    setStyleSheet(schrodinger::sketcher::SKETCHER_WIDGET_STYLE);
    QFontDatabase::addApplicationFont(":resources/fonts/Arimo-Regular.ttf");
    QFontDatabase::addApplicationFont(":resources/fonts/Arimo-Bold.ttf");
    QFontDatabase::addApplicationFont(":resources/fonts/Arimo-Italic.ttf");
    QFontDatabase::addApplicationFont(":resources/fonts/Arimo-BoldItalic.ttf");

    // Set up the watermark  after loading fonts because the SVG uses them
    m_watermark_item = new QGraphicsPixmapItem();
    m_watermark_item->setPixmap(QPixmap(":icons/2D-Sketcher-watermark.svg"));
    m_watermark_item->setFlag(QGraphicsItem::ItemIgnoresTransformations, true);
    m_scene->addItem(m_watermark_item);
    connect(m_scene, &Scene::changed, this, &SketcherWidget::updateWatermark);
    connect(m_ui->view, &View::resized, this, &SketcherWidget::updateWatermark);
}

SketcherWidget::~SketcherWidget() = default;

/**
 * @internal
 * @param mol_model the model to extract the molecule from
 * @param subset whether to extract everything or just the current selection
 */
static boost::shared_ptr<RDKit::ROMol> extract_mol(MolModel* mol_model,
                                                   SceneSubset subset)
{
    if (subset == SceneSubset::SELECTION) {
        return mol_model->getSelectedMolForExport();
    }
    return mol_model->getMolForExport();
}

/**
 * @internal
 * @param mol_model the model to extract the molecule from
 * @param format the format to serialize the molecule to
 * @param subset whether to extract everything or just the current selection
 */
static std::string extract_string(MolModel* mol_model, Format format,
                                  SceneSubset subset)
{
    if (format == Format::MDL_MOLV2000) {
        throw std::invalid_argument(
            "Sketcher does not support exporting MDL_MOLV2000 format");
    }

    if (mol_model->hasReactionArrow()) {
        if (subset == SceneSubset::SELECTION) {
            throw std::runtime_error(
                "Reaction selection export is not supported");
        }
        return rdkit_extensions::to_string(*mol_model->getReactionForExport(),
                                           format);
    }

    auto mol = extract_mol(mol_model, subset);
    return rdkit_extensions::to_string(*mol, format);
}

void SketcherWidget::addRDKitMolecule(const RDKit::ROMol& mol)
{
    m_mol_model->addMol(mol);
}

void SketcherWidget::addRDKitReaction(const RDKit::ChemicalReaction& rxn)
{
    m_mol_model->addReaction(rxn);
}

boost::shared_ptr<RDKit::ROMol> SketcherWidget::getRDKitMolecule() const
{
    if (m_copy_of_mol_model_mol == nullptr) {
        m_copy_of_mol_model_mol = m_mol_model->getMolForExport();
    }
    return m_copy_of_mol_model_mol;
}

boost::shared_ptr<RDKit::ChemicalReaction>
SketcherWidget::getRDKitReaction() const
{
    return m_mol_model->getReactionForExport();
}

void SketcherWidget::addFromString(const std::string& text, Format format)
{
    add_text_to_mol_model(*m_mol_model, text, format);
}

std::string SketcherWidget::getString(Format format) const
{
    return extract_string(m_mol_model, format, SceneSubset::ALL);
}

QByteArray SketcherWidget::getImageBytes(ImageFormat format) const
{
    RenderOptions renderOptions;
    return get_image_bytes(*m_scene, format, renderOptions);
}

void SketcherWidget::clear()
{
    m_mol_model->clear();
}

bool SketcherWidget::isEmpty() const
{
    return m_mol_model->isEmpty();
}

void SketcherWidget::setSelectOnlyMode(bool select_only_mode_enabled)
{
    m_select_only_mode_active = select_only_mode_enabled;
    setToolbarsVisible(!select_only_mode_enabled);
    m_sketcher_model->setSelectToolAllowedWhenSceneEmpty(
        select_only_mode_enabled);
    if (select_only_mode_enabled) {
        m_sketcher_model->setValues(
            {{ModelKey::DRAW_TOOL, QVariant::fromValue(DrawTool::SELECT)},
             {ModelKey::SELECTION_TOOL,
              QVariant::fromValue(SelectionTool::RECTANGLE)}});
    }
}

void SketcherWidget::setColorScheme(ColorScheme color_scheme)
{
    m_sketcher_model->setColorScheme(color_scheme);
}

static std::unordered_set<const RDKit::Atom*>
get_corresponding_atoms_from_different_mol(
    const std::unordered_set<const RDKit::Atom*>& atoms,
    const RDKit::ROMol* mol)
{
    std::unordered_set<const RDKit::Atom*> new_atoms;
    std::transform(atoms.begin(), atoms.end(),
                   std::inserter(new_atoms, new_atoms.begin()),
                   [&mol](const auto* atom) {
                       return mol->getAtomWithIdx(atom->getIdx());
                   });
    return new_atoms;
}

static std::unordered_set<const RDKit::Bond*>
get_corresponding_bonds_from_different_mol(
    const std::unordered_set<const RDKit::Bond*>& bonds,
    const RDKit::ROMol* mol)
{
    std::unordered_set<const RDKit::Bond*> new_bonds;
    std::transform(bonds.begin(), bonds.end(),
                   std::inserter(new_bonds, new_bonds.begin()),
                   [&mol](const auto* bond) {
                       return mol->getBondWithIdx(bond->getIdx());
                   });
    return new_bonds;
}

void SketcherWidget::select(const QSet<const RDKit::Atom*>& qatoms,
                            const QSet<const RDKit::Bond*>& qbonds,
                            const SelectMode select_mode)
{
    // convert from qsets to unordered_sets
    std::unordered_set<const RDKit::Atom*> atoms(qatoms.begin(), qatoms.end());
    std::unordered_set<const RDKit::Bond*> bonds(qbonds.begin(), qbonds.end());

    // MolModel expects atoms and bonds that belong to its internal molecule, so
    // we need to get the corresponding atoms and bonds
    const auto* mol = m_mol_model->getMol();
    std::unordered_set<const RDKit::Atom*> mol_model_atoms;
    std::unordered_set<const RDKit::Bond*> mol_model_bonds;
    try {
        mol_model_atoms =
            get_corresponding_atoms_from_different_mol(atoms, mol);
        mol_model_bonds =
            get_corresponding_bonds_from_different_mol(bonds, mol);
    } catch (const Invar::Invariant&) {
        throw std::runtime_error(
            "Atoms and bonds must belong to the Sketcher molecule.");
    }
    m_mol_model->select(mol_model_atoms, mol_model_bonds, {}, {}, select_mode);
}

void SketcherWidget::clearSelection()
{
    m_mol_model->clearSelection();
}

void SketcherWidget::selectAll()
{
    m_mol_model->selectAll();
}

QSet<const RDKit::Atom*> SketcherWidget::getSelectedAtoms() const
{
    auto atoms = m_mol_model->getSelectedAtoms();
    // Python won't respect the constness of the Atom pointers, so we return
    // atoms from a copy of the molecule instead
    auto mol = getRDKitMolecule();
    auto atoms_from_copy =
        get_corresponding_atoms_from_different_mol(atoms, mol.get());
    return QSet(atoms_from_copy.begin(), atoms_from_copy.end());
}

QSet<const RDKit::Bond*> SketcherWidget::getSelectedBonds() const
{
    auto bonds = m_mol_model->getSelectedBonds();
    // Python won't respect the constness of the Bond pointers, so we return
    // bonds from a copy of the molecule instead
    auto mol = getRDKitMolecule();
    auto bonds_from_copy =
        get_corresponding_bonds_from_different_mol(bonds, mol.get());
    return QSet(bonds_from_copy.begin(), bonds_from_copy.end());
}

std::string SketcherWidget::getClipboardContents() const
{
    auto data = QApplication::clipboard()->mimeData();
    if (data->hasText()) {
        return data->text().toStdString();
    }
    return "";
}

void SketcherWidget::setClipboardContents(std::string text) const
{
    auto data = new QMimeData;
    data->setText(QString::fromStdString(text));
    QApplication::clipboard()->setMimeData(data);
}

void SketcherWidget::cut(Format format)
{
    copy(format, SceneSubset::SELECTION);
    m_mol_model->removeSelected();
}

/**
 * @internal
 * Cut/Copy are currently the only way of extracting a partial molecule from
 * the sketcher widget; the other methods will always extract the entirety of
 * the scene independent of the current selection.
 */
void SketcherWidget::copy(Format format, SceneSubset subset)
{
    std::string text;
    try {
        text = extract_string(m_mol_model, format, subset);
    } catch (const std::exception& exc) {
        show_error_dialog("Copy Error", exc.what(), window());
        return;
    }
    setClipboardContents(text);
    // SKETCH-2091: Add image content to the clipboard; blocked by SKETCH-1975

#ifdef __EMSCRIPTEN__
    // Use the browser's aync clipboard api to enable copy for the wasm build
    emscripten::val navigator = emscripten::val::global("navigator");
    navigator["clipboard"].call<emscripten::val>("writeText",
                                                 emscripten::val(text));
#endif
}

/**
 * @internal
 * paste is agnostic of NEW_STRUCTURES_REPLACE_CONTENT
 */
void SketcherWidget::pasteAt(std::optional<QPointF> position)
{
    auto text = getClipboardContents();
    if (text.empty()) {
        return;
    }
    // On WASM builds, RDKit doesn't like Windows newline characters, so we
    // explicitly remove the /r's, which converts Windows-style newlines to
    // Unix-style
    std::erase_if(text, [](char c) { return c == '\r'; });
    std::optional<RDGeom::Point3D> mol_position = std::nullopt;
    if (position.has_value()) {
        // Convert the position from global to scene coordinates
        auto scene_position = m_ui->view->mapToScene(
            m_ui->view->mapFromGlobal(position.value()).toPoint());
        // and then to mol coordinates
        mol_position = to_mol_xy(scene_position);
    }
    try {
        add_text_to_mol_model(*m_mol_model, text, Format::AUTO_DETECT,
                              mol_position,
                              /*recenter_view*/ false);
    } catch (const std::exception& exc) {
        show_error_dialog("Paste Error", exc.what(), window());
    }
}

/**
 * @internal
 * paste is agnostic of NEW_STRUCTURES_REPLACE_CONTENT
 */
void SketcherWidget::paste()
{
    pasteAt(std::nullopt);
}

void SketcherWidget::importText(const std::string& text, Format format)
{
    if (m_sketcher_model->getValueBool(
            ModelKey::NEW_STRUCTURES_REPLACE_CONTENT)) {
        m_mol_model->clear();
    }
    try {
        addFromString(text, format);
    } catch (const std::exception& exc) {
        show_error_dialog("Import Error", exc.what(), window());
    }
}

void SketcherWidget::showFileExportDialog()
{
    m_file_export_dialog->show();
}

void SketcherWidget::showFileSaveImageDialog()
{
    m_file_save_image_dialog->show();
}

void SketcherWidget::showRenderingSettingsDialog()
{
    m_rendering_settings_dialog->show();
}

void SketcherWidget::showEditAtomPropertiesDialog(
    const RDKit::Atom* const atom, const bool set_to_allowed_list)
{
    auto dialog = new EditAtomPropertiesDialog(atom, m_mol_model, this);
    if (set_to_allowed_list) {
        dialog->switchToAllowedList();
    }
    dialog->show();
}

void SketcherWidget::updateWatermark()
{
    bool is_empty = m_sketcher_model->sceneIsEmpty();
    if (is_empty) {
        auto center =
            m_ui->view->mapToScene(m_ui->view->viewport()->rect().center());
        // Center Watermark on view
        m_watermark_item->setPos(
            center.x() - (m_watermark_item->boundingRect().width()) / 2,
            center.y() - (m_watermark_item->boundingRect().height()) / 2);
    }

    m_watermark_item->setVisible(is_empty);
}

void SketcherWidget::showBracketSubgroupDialogForAtoms(
    const std::unordered_set<const RDKit::Atom*>& atoms)
{
    auto dialog = new BracketSubgroupDialog(m_mol_model, this);
    dialog->setAttribute(Qt::WA_DeleteOnClose);
    dialog->setAtoms(atoms);
    dialog->show();
}

void SketcherWidget::showBracketSubgroupDialogForSGroup(
    const RDKit::SubstanceGroup* const s_group)
{
    auto dialog = new BracketSubgroupDialog(m_mol_model, this);
    dialog->setAttribute(Qt::WA_DeleteOnClose);
    dialog->setSubgroup(s_group);
    dialog->show();
}

void SketcherWidget::connectTopBarSlots()
{
    connect(m_ui->top_bar_wdg, &SketcherTopBar::undoRequested, m_undo_stack,
            &QUndoStack::undo);
    connect(m_ui->top_bar_wdg, &SketcherTopBar::redoRequested, m_undo_stack,
            &QUndoStack::redo);
    connect(m_ui->top_bar_wdg, &SketcherTopBar::cleanupRequested,
            [this](bool selection_only) {
                if (selection_only) {
                    m_mol_model->cleanUpSelection();
                } else {
                    m_mol_model->regenerateCoordinates();
                }
                m_ui->view->fitToScreen();
            });
    connect(m_ui->top_bar_wdg, &SketcherTopBar::fitToScreenRequested,
            m_ui->view, &View::fitToScreen);

    // Connect "More Actions" menu
    connect(m_ui->top_bar_wdg, &SketcherTopBar::flipHorizontalRequested,
            m_mol_model, &MolModel::flipAllHorizontal);
    connect(m_ui->top_bar_wdg, &SketcherTopBar::flipVerticalRequested,
            m_mol_model, &MolModel::flipAllVertical);
    connect(m_ui->top_bar_wdg, &SketcherTopBar::aromatizeRequested, m_mol_model,
            &MolModel::aromatize);
    connect(m_ui->top_bar_wdg, &SketcherTopBar::kekulizeRequested, m_mol_model,
            &MolModel::kekulize);
    connect(m_ui->top_bar_wdg, &SketcherTopBar::addExplicitHydrogensRequested,
            m_mol_model,
            [this]() { m_mol_model->updateExplicitHs(ExplicitHActions::ADD); });
    connect(
        m_ui->top_bar_wdg, &SketcherTopBar::removeExplicitHydrogensRequested,
        m_mol_model,
        [this]() { m_mol_model->updateExplicitHs(ExplicitHActions::REMOVE); });
    connect(m_ui->top_bar_wdg, &SketcherTopBar::selectAllRequested, m_mol_model,
            &MolModel::selectAll);
    connect(m_ui->top_bar_wdg, &SketcherTopBar::clearSelectionRequested,
            m_mol_model, &MolModel::clearSelection);
    connect(m_ui->top_bar_wdg, &SketcherTopBar::invertSelectionRequested,
            m_mol_model, &MolModel::invertSelection);
    connect(m_ui->top_bar_wdg, &SketcherTopBar::cutRequested, this,
            &SketcherWidget::cut);
    connect(m_ui->top_bar_wdg, &SketcherTopBar::copyRequested, this,
            &SketcherWidget::copy);
    connect(m_ui->top_bar_wdg, &SketcherTopBar::pasteRequested, this,
            &SketcherWidget::paste);

    // Clear/Import/Export
    connect(m_ui->top_bar_wdg, &SketcherTopBar::clearSketcherRequested,
            m_mol_model, &MolModel::clear);
    connect(m_ui->top_bar_wdg, &SketcherTopBar::importTextRequested, this,
            &SketcherWidget::importText);
    connect(m_ui->top_bar_wdg, &SketcherTopBar::saveImageRequested, this,
            &SketcherWidget::showFileSaveImageDialog);
    connect(m_ui->top_bar_wdg, &SketcherTopBar::exportToFileRequested, this,
            &SketcherWidget::showFileExportDialog);
    connect(m_ui->top_bar_wdg,
            &SketcherTopBar::adjustRenderingSettingsRequested, this,
            &SketcherWidget::showRenderingSettingsDialog);
}

void SketcherWidget::connectSideBarSlots()
{
    // Connect "Select Options" widget
    connect(m_ui->side_bar_wdg, &SketcherSideBar::selectAllRequested,
            m_mol_model, &MolModel::selectAll);
    connect(m_ui->side_bar_wdg, &SketcherSideBar::clearSelectionRequested,
            m_mol_model, &MolModel::clearSelection);
    connect(m_ui->side_bar_wdg, &SketcherSideBar::invertSelectionRequested,
            m_mol_model, &MolModel::invertSelection);
}

void SketcherWidget::connectContextMenu(const ModifyAtomsMenu& menu)
{
    using RDKitAtoms = std::unordered_set<const RDKit::Atom*>;
    connect(
        &menu, &ModifyAtomsMenu::requestElementChange, m_mol_model,
        qOverload<const RDKitAtoms&, const Element>(&MolModel::mutateAtoms));
    connect(&menu, &ModifyAtomsMenu::adjustChargeRequested, m_mol_model,
            &MolModel::adjustChargeOnAtoms);

    connect(&menu, &ModifyAtomsMenu::addRemoveExplicitHydrogensRequested,
            m_mol_model, &MolModel::toggleExplicitHsOnAtoms);
    connect(&menu, &ModifyAtomsMenu::adjustRadicalElectronsRequested,
            m_mol_model, &MolModel::adjustRadicalElectronsOnAtoms);

    connect(&menu, &ModifyAtomsMenu::showEditAtomPropertiesRequested, this,
            &SketcherWidget::showEditAtomPropertiesDialog);
    connect(
        &menu, &ModifyAtomsMenu::changeTypeRequested, m_mol_model,
        qOverload<const RDKitAtoms&, const AtomQuery>(&MolModel::mutateAtoms));
    connect(&menu, &ModifyAtomsMenu::newRGroupRequested, m_mol_model,
            qOverload<const RDKitAtoms&>(&MolModel::mutateRGroups));
    connect(&menu, &ModifyAtomsMenu::existingRGroupRequested, m_mol_model,
            qOverload<const RDKitAtoms&, const unsigned int>(
                &MolModel::mutateRGroups));

    if (auto context_menu = dynamic_cast<const AtomContextMenu*>(&menu)) {
        connect(context_menu, &AtomContextMenu::bracketSubgroupDialogRequested,
                this, &SketcherWidget::showBracketSubgroupDialogForAtoms);
        connect(context_menu, &AtomContextMenu::deleteRequested, this,
                [this](auto atoms) { m_mol_model->remove(atoms, {}, {}, {}); });
    }
}

void SketcherWidget::connectContextMenu(const ModifyBondsMenu& menu)
{
    connect(&menu, &ModifyBondsMenu::changeTypeRequested, this,
            [this](auto bond_tool, auto bonds) {
                m_mol_model->mutateBonds(bonds, bond_tool);
            });
    connect(&menu, &ModifyBondsMenu::changeQueryRequested, this,
            [this](auto bond_tool, auto bonds) {
                m_mol_model->setBondTopology(bonds, bond_tool);
            });
    connect(&menu, &ModifyBondsMenu::flipRequested, this, [this](auto bonds) {
        // flip substituent only makes sense if there is only one bond
        if (bonds.size() != 1) {
            throw std::runtime_error(
                "Cannot flip substituent for multiple bonds");
        }
        m_mol_model->flipSubstituent(*(bonds.begin()));
    });
    if (auto context_menu = dynamic_cast<const BondContextMenu*>(&menu)) {
        connect(context_menu, &BondContextMenu::deleteRequested, this,
                [this](auto bonds) { m_mol_model->remove({}, bonds, {}, {}); });
    }
}
void SketcherWidget::connectContextMenu(const SelectionContextMenu& menu)
{
    connect(&menu, &SelectionContextMenu::cleanUpRegionRequested, m_mol_model,
            &MolModel::cleanUpSelection);
    connect(&menu, &SelectionContextMenu::invertSelectionRequested, m_mol_model,
            &MolModel::invertSelection);
    connect(&menu, &SelectionContextMenu::cutRequested, this,
            &SketcherWidget::cut);
    connect(&menu, &SelectionContextMenu::copyRequested, this,
            &SketcherWidget::copy);
    connect(&menu, &SelectionContextMenu::flipRequested, m_mol_model,
            &MolModel::flipSelection);
    connect(&menu, &SelectionContextMenu::flipHorizontalRequested, m_mol_model,
            &MolModel::flipSelectionHorizontal);
    connect(&menu, &SelectionContextMenu::flipVerticalRequested, m_mol_model,
            &MolModel::flipSelectionVertical);
    connectContextMenu(*menu.m_modify_atoms_menu);
    connectContextMenu(*menu.m_modify_bonds_menu);
    connect(&menu, &SelectionContextMenu::bracketSubgroupDialogRequested, this,
            &SketcherWidget::showBracketSubgroupDialogForAtoms);
    connect(&menu, &SelectionContextMenu::variableAttachmentBondRequested, this,
            [this](const auto& atoms) {
                auto undo_raii = m_mol_model->createUndoMacro(
                    "Add variable attachment bond");
                m_mol_model->addVariableAttachmentBond(atoms);
                m_mol_model->clearSelection();
            });
    connect(&menu, &SelectionContextMenu::deleteRequested, this,
            [this](auto atoms, auto bonds, auto sgroups, auto non_mol_objs) {
                m_mol_model->remove(atoms, bonds, sgroups, non_mol_objs);
            });
}

void SketcherWidget::connectContextMenu(const BracketSubgroupContextMenu& menu)
{
    connect(&menu, &BracketSubgroupContextMenu::bracketSubgroupDialogRequested,
            this, [this](auto sgroups) {
                // modification dialog only makes sense for one sgroup
                if (sgroups.size() != 1) {
                    throw std::runtime_error(
                        "Cannot modify more multiple bracket groups");
                }
                showBracketSubgroupDialogForSGroup(*sgroups.begin());
            });
    connect(&menu, &BracketSubgroupContextMenu::deleteRequested, this,
            [this](auto sgroups) { m_mol_model->remove({}, {}, sgroups, {}); });
}

void SketcherWidget::connectContextMenu(const BackgroundContextMenu& menu)
{
    connect(&menu, &BackgroundContextMenu::saveImageRequested, this,
            &SketcherWidget::showFileSaveImageDialog);
    connect(&menu, &BackgroundContextMenu::exportToFileRequested, this,
            &SketcherWidget::showFileExportDialog);
    connect(&menu, &BackgroundContextMenu::undoRequested, m_undo_stack,
            &QUndoStack::undo);
    connect(&menu, &BackgroundContextMenu::redoRequested, m_undo_stack,
            &QUndoStack::redo);
    connect(&menu, &BackgroundContextMenu::flipHorizontalRequested, m_mol_model,
            &MolModel::flipAllHorizontal);
    connect(&menu, &BackgroundContextMenu::flipVerticalRequested, m_mol_model,
            &MolModel::flipAllVertical);
    connect(&menu, &BackgroundContextMenu::selectAllRequested, m_mol_model,
            &MolModel::selectAll);
    connect(&menu, &BackgroundContextMenu::copyRequested, this,
            &SketcherWidget::copy);
    connect(&menu, &BackgroundContextMenu::pasteRequested, this,
            &SketcherWidget::pasteAt);
    connect(&menu, &BackgroundContextMenu::clearRequested, m_mol_model,
            &MolModel::clear);
}

void SketcherWidget::showContextMenu(
    QGraphicsSceneMouseEvent* event,
    const std::unordered_set<const RDKit::Atom*>& atoms,
    const std::unordered_set<const RDKit::Bond*>& bonds,
    const std::unordered_set<const RDKit::SubstanceGroup*>& sgroups,
    const std::unordered_set<const NonMolecularObject*>& non_molecular_objects)
{
    if (m_select_only_mode_active) {
        // context menus are disabled when select-only mode is active to prevent
        // the user from mutating the structure via the context menu
        return;
    }

    AbstractContextMenu* menu = nullptr;
    if (sgroups.size()) {
        menu = m_sgroup_context_menu;
    } else if (atoms.size() && bonds.size()) {
        menu = m_selection_context_menu;
    } else if (atoms.size()) {
        menu = m_atom_context_menu;
    } else if (bonds.size()) {
        menu = m_bond_context_menu;
    } else if (non_molecular_objects.size()) {
        /** a non molecular object is clicked, do nothing as there's no context
         * menu for it.
         * */
        return;
    } else {
        // show the background context menu
        menu = m_background_context_menu;
    }
    menu->setContextItems(atoms, bonds, sgroups, non_molecular_objects);

    menu->move(event->screenPos());
    auto screen_rect = QApplication::screenAt(QCursor::pos())->geometry();

    // Ensure the size is updated before checking geometry. This is necessary
    // the first time we execute this because the context menu hasn't been shown
    // yet
    menu->adjustSize();
    auto menu_rectangle = menu->geometry();

    // Make sure the menu is not off the screen (or on a different screen)
    if (menu_rectangle.left() < screen_rect.left()) {
        menu_rectangle.moveLeft(screen_rect.left());
    }
    if (menu_rectangle.top() < screen_rect.top()) {
        menu_rectangle.moveTop(screen_rect.top());
    }
    if (menu_rectangle.right() > screen_rect.right()) {
        menu_rectangle.moveRight(screen_rect.right());
    }
    if (menu_rectangle.bottom() > screen_rect.bottom()) {
        menu_rectangle.moveBottom(screen_rect.bottom());
    }
    menu->move(menu_rectangle.topLeft());
    menu->show();
}

void SketcherWidget::setToolbarsVisible(const bool visible)
{
    m_ui->side_bar_wdg->setVisible(visible);
    m_ui->top_bar_wdg->setVisible(visible);
}

void SketcherWidget::keyPressEvent(QKeyEvent* event)
{
    QWidget::keyPressEvent(event);

    if (m_select_only_mode_active) {
        // keyboard shortcuts are disabled when select-only mode is active to
        // prevent the user from switching tools
        return;
    }

    auto cursor_pos =
        m_ui->view->mapToScene(m_ui->view->mapFromGlobal(QCursor::pos()));
    auto [atoms, bonds, sgroups, non_molecular_objects] =
        m_scene->getModelObjects(SceneSubset::SELECTED_OR_HOVERED, &cursor_pos);
    ModelObjsByType targets(atoms, bonds, sgroups, non_molecular_objects);

    bool handled = handleCommonKeyboardShortcuts(event, cursor_pos, targets);
    if (!handled) {
        handleAtomisticKeyboardShortcuts(event, cursor_pos, targets);
    }
}

void SketcherWidget::updateModelForKeyboardShortcut(
    const bool has_targets, const std::pair<ModelKey, QVariant>& kv_pair,
    std::unordered_map<ModelKey, QVariant> kv_pairs,
    const ModelObjsByType& targets)
{
    // unless we are working on a selection, switch model tool
    if (!m_mol_model->hasSelection()) {
        kv_pairs.emplace(kv_pair.first, kv_pair.second);
        m_sketcher_model->setValues(kv_pairs);
    }
    // Finally, interact with models
    if (has_targets) {
        applyModelValuePingToTargets(
            kv_pair.first, kv_pair.second, targets.atoms, targets.bonds,
            targets.sgroups, targets.non_molecular_objects);
    }
}

bool SketcherWidget::handleCommonKeyboardShortcuts(
    QKeyEvent* event, const QPointF& cursor_pos, const ModelObjsByType& targets)
{
    switch (Qt::Key(event->key())) {
        case Qt::Key_Backspace:
        case Qt::Key_Delete: {
            std::pair<ModelKey, QVariant> kv_pair = {
                ModelKey::DRAW_TOOL, QVariant::fromValue(DrawTool::ERASE)};
            bool has_target_atoms = !targets.atoms.empty();
            bool has_target_bonds = !targets.bonds.empty();
            bool has_target_non_molecular_objects =
                !targets.non_molecular_objects.empty();
            bool has_targets = has_target_atoms || has_target_bonds ||
                               has_target_non_molecular_objects;
            updateModelForKeyboardShortcut(has_targets, kv_pair, {}, targets);
            return true;
        }
        case Qt::Key_Space:
            // Switch back to the last used select tool
            if (!m_sketcher_model->sceneIsEmpty()) {
                m_sketcher_model->setValue(ModelKey::DRAW_TOOL,
                                           DrawTool::SELECT);
            }
            return true;
        default:
            return false;
    }
}

void SketcherWidget::handleAtomisticKeyboardShortcuts(
    QKeyEvent* event, const QPointF& cursor_pos, const ModelObjsByType& targets)
{
    std::pair<ModelKey, QVariant> kv_pair;
    std::unordered_map<ModelKey, QVariant> kv_pairs;
    bool has_targets;
    bool has_target_atoms = !targets.atoms.empty();
    bool has_target_bonds = !targets.bonds.empty();

    switch (Qt::Key(event->key())) {
        case Qt::Key_Minus:
        case Qt::Key_Plus:
        case Qt::Key_Equal: {
            auto tool = event->key() == Qt::Key_Minus ? ChargeTool::DECREASE
                                                      : ChargeTool::INCREASE;
            kv_pair = {ModelKey::CHARGE_TOOL, QVariant::fromValue(tool)};
            kv_pairs = {
                {ModelKey::DRAW_TOOL, QVariant::fromValue(DrawTool::CHARGE)}};
            has_targets = has_target_atoms;
            updateModelForKeyboardShortcut(has_targets, kv_pair, kv_pairs,
                                           targets);
            return;
        }
        case Qt::Key_0:
        case Qt::Key_1:
        case Qt::Key_2:
        case Qt::Key_3: {
            std::unordered_map<int, BondTool> key_to_bond_tool = {
                {Qt::Key_0, BondTool::ZERO},
                {Qt::Key_1, BondTool::SINGLE},
                {Qt::Key_2, BondTool::DOUBLE},
                {Qt::Key_3, BondTool::TRIPLE},
            };
            auto tool = key_to_bond_tool[event->key()];
            kv_pair = {ModelKey::BOND_TOOL, QVariant::fromValue(tool)};
            kv_pairs = {
                {ModelKey::DRAW_TOOL, QVariant::fromValue(DrawTool::BOND)}};
            has_targets = has_target_bonds;
            updateModelForKeyboardShortcut(has_targets, kv_pair, kv_pairs,
                                           targets);
            return;
        }

        case Qt::Key_D: {
            auto to_atom = RDKit::Atom("H");
            to_atom.setIsotope(2);
            m_mol_model->mutateAtoms(targets.atoms, to_atom);
            return;
        }
        case Qt::Key_T: {
            auto to_atom = RDKit::Atom("H");
            to_atom.setIsotope(3);
            m_mol_model->mutateAtoms(targets.atoms, to_atom);
            return;
        }
        /* case Qt::Key_Escape:
            // TODO: SKETCH-1184 SKETCH-2045
        */
        default: {
            // Check whether pressed key corresponds to an element
            auto key_text = event->text().toStdString();
            int atomic_number = -1;
            try {
                atomic_number = symbol_to_atomic_number(key_text);
            } catch (Invar::Invariant const&) {
                // Persist invalid atomic number if not an element
            }
            if (atomic_number != -1 && event->modifiers() == Qt::NoModifier) {
                auto element = static_cast<Element>(atomic_number);
                has_targets = has_target_atoms;
                kv_pair = {ModelKey::ELEMENT, QVariant::fromValue(element)};
                kv_pairs = {
                    {ModelKey::DRAW_TOOL, QVariant::fromValue(DrawTool::ATOM)},
                    {ModelKey::ATOM_TOOL,
                     QVariant::fromValue(AtomTool::ELEMENT)}};
                updateModelForKeyboardShortcut(has_targets, kv_pair, kv_pairs,
                                               targets);
            }
            return;
        }
    }
}

void SketcherWidget::onBackgroundColorChanged(const QColor& color)
{
    auto view = m_ui->view;
    if (!view) {
        return;
    }
    view->setBackgroundBrush(QBrush(color));
}

void SketcherWidget::onModelValuePinged(ModelKey key, QVariant value)
{
    auto view = m_ui->view;
    if (!view) {
        return;
    }
    auto [atoms, bonds, sgroups, non_molecular_objects] =
        m_scene->getModelObjects(SceneSubset::SELECTION);
    applyModelValuePingToTargets(key, value, atoms, bonds, sgroups,
                                 non_molecular_objects);
}

void SketcherWidget::applyModelValuePingToTargets(
    const ModelKey key, const QVariant value,
    const std::unordered_set<const RDKit::Atom*> atoms,
    const std::unordered_set<const RDKit::Bond*> bonds,
    const std::unordered_set<const RDKit::SubstanceGroup*> sgroups,
    const std::unordered_set<const NonMolecularObject*> non_molecular_objects)
{
    switch (key) {
        case ModelKey::ELEMENT: {
            auto element = value.value<Element>();
            m_mol_model->mutateAtoms(atoms, element);
            break;
        }
        case ModelKey::ATOM_QUERY: {
            auto atom_query = value.value<AtomQuery>();
            m_mol_model->mutateAtoms(atoms, atom_query);
            break;
        }
        case ModelKey::BOND_TOOL: {
            auto bond_tool = value.value<BondTool>();
            m_mol_model->mutateBonds(bonds, bond_tool);
            break;
        }
        case ModelKey::CHARGE_TOOL: {
            auto charge_tool = value.value<ChargeTool>();
            int increment_by = charge_tool == ChargeTool::INCREASE ? 1 : -1;
            m_mol_model->adjustChargeOnAtoms(atoms, increment_by);
            break;
        }
        case ModelKey::DRAW_TOOL: {
            auto tool = value.value<DrawTool>();
            if (tool == DrawTool::ERASE) {
                m_mol_model->remove(atoms, bonds, sgroups,
                                    non_molecular_objects);
            } else if (tool == DrawTool::EXPLICIT_H) {
                m_mol_model->toggleExplicitHsOnAtoms(atoms);
            }
            break;
        }
        default:
            break;
    }
}

void SketcherWidget::onAtomHovered(const RDKit::Atom* atom)
{
    if (atom != nullptr) {
        atom = getRDKitMolecule()->getAtomWithIdx(atom->getIdx());
    }
    emit atomHovered(atom);
}

void SketcherWidget::onBondHovered(const RDKit::Bond* bond)
{
    if (bond != nullptr) {
        bond = getRDKitMolecule()->getBondWithIdx(bond->getIdx());
    }
    emit bondHovered(bond);
}

bool SketcherWidget::handleShortcutAction(const QKeySequence& key)
{
    return m_ui->top_bar_wdg->handleShortcutAction(key);
}

} // namespace sketcher
} // namespace schrodinger

#include "schrodinger/sketcher/sketcher_widget.moc"<|MERGE_RESOLUTION|>--- conflicted
+++ resolved
@@ -144,14 +144,11 @@
     connect(m_sketcher_model, &SketcherModel::backgroundColorChanged, this,
             &SketcherWidget::onBackgroundColorChanged);
 
-<<<<<<< HEAD
+    connect(m_mol_model, &MolModel::selectionChanged, this,
+            &SketcherWidget::selectionChanged);
     connect(m_sketcher_model, &SketcherModel::backgroundColorChanged, m_scene,
             &Scene::onBackgroundColorChanged);
 
-=======
-    connect(m_mol_model, &MolModel::selectionChanged, this,
-            &SketcherWidget::selectionChanged);
->>>>>>> ac7a493a
     connect(m_mol_model, &MolModel::modelChanged, [this](auto what_changed) {
         // even if what_changed doesn't contain MOLECULE, it's possible that the
         // molecule's coordinates have changed so we should clear our cached
