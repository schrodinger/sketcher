--- conflicted
+++ resolved
@@ -126,20 +126,6 @@
 int main(int argc, char** argv)
 {
     QApplication application(argc, argv);
-<<<<<<< HEAD
-    apply_stylesheet(application);
-    Q_INIT_RESOURCE(sketcher);
-
-#ifdef __EMSCRIPTEN__
-    auto& sk = get_sketcher_instance();
-#else
-    SketcherWidget sk;
-#endif
-
-    QObject::connect(&sk, &SketcherWidget::moleculeChanged, &sketcher_changed);
-    QObject::connect(&sk, &SketcherWidget::representationChanged,
-                     &sketcher_changed);
-=======
     Q_INIT_RESOURCE(sketcher);
 
 #ifdef __EMSCRIPTEN__
@@ -152,7 +138,6 @@
 #else
     SketcherWidget sk;
 #endif
->>>>>>> 58b2ae1b
 
     sk.show();
     return application.exec();
