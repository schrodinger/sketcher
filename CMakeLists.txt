cmake_minimum_required(VERSION 3.24)

project(
  schrodinger_sketcher
  VERSION 2025.4.0
  LANGUAGES CXX)

set(CMAKE_CXX_STANDARD 20)
set(CMAKE_CXX_STANDARD_REQUIRED ON)

option(BUILD_SHARED_LIBS "Build using shared libraries" OFF)
option(ENABLE_TESTING "Build and enable tests" ON)
option(ENFORCE_DEPENDENCY_VERSIONS "Require versions.json enforcement" ON)

# Load dependency versions
if(${ENFORCE_DEPENDENCY_VERSIONS})
  file(READ external/versions.json VERSIONS)
  set(DEPENDENCIES
      boost
      eigen
      fmt
      qt
      rdkit
      sqlite
      zlib
      zstd)
  foreach(dep ${DEPENDENCIES})
    string(TOUPPER ${dep} dep_upper)
    string(JSON ${dep_upper}_VERSION GET ${VERSIONS} ${dep})
  endforeach()
endif()

if(${BUILD_SHARED_LIBS})
  set(ZSTD_LIB_NAME zstd::libzstd_shared)
  set(Boost_USE_STATIC_LIBS OFF)
  # RDKit needs the shared versions of maeparser and coordgen
  find_package(maeparser REQUIRED)
  find_package(coordgen REQUIRED)
else()
  # we're building a static build
  set(ZSTD_LIB_NAME zstd::libzstd_static)
  set(Boost_USE_STATIC_LIBS ON)
endif()

if(CMAKE_FIND_ROOT_PATH)
  # make sure we can always find the dependencies that we've built, even if
  # emscripten is trying to prevent us from finding system libraries
  list(APPEND CMAKE_FIND_ROOT_PATH ${CMAKE_CURRENT_BINARY_DIR})
endif()

if(EMSCRIPTEN)
  set(QT_HOST_PATH ${CMAKE_CURRENT_BINARY_DIR}/external/host/qt-${QT_VERSION})
endif()

# we don't include boost::beast as a required component since GitHub builds use
# it as a non-built, headers-only library, which means that there's no
# associated config.cmake file for find_package to recognize
find_package(
  Boost ${BOOST_VERSION} REQUIRED COMPONENTS filesystem iostreams json
                                             serialization unit_test_framework)
find_package(Qt6 ${QT_VERSION} REQUIRED COMPONENTS Widgets Svg SvgWidgets Test)
find_package(Eigen3 ${EIGEN_VERSION} REQUIRED)
find_package(RDKit ${RDKIT_VERSION} REQUIRED)
find_package(fmt ${FMT_VERSION} REQUIRED)
find_package(SQLite3 ${SQLITE_VERSION} REQUIRED)
find_package(ZLIB ${ZLIB_VERSION} REQUIRED)
find_package(zstd ${ZSTD_VERSION} REQUIRED)

# Common library/executable configuration
function(setup_target TARGET)
  # Visibility settings for dynamic vs static builds
  if(${BUILD_SHARED_LIBS})
    set(VISIBILITY "default")
  else()
    set(VISIBILITY "hidden")
  endif()
  # Compilation optimization, warnings, and error handling
  if(MSVC)
    target_compile_options(${TARGET} PRIVATE)
  elseif(WIN32)
    target_compile_options(
      ${TARGET} PRIVATE -Wall -Werror -Wswitch -O2 -fvisibility=${VISIBILITY}
                        -Wno-restrict)
  else()
    target_compile_options(${TARGET} PRIVATE -Wall -Werror -Wswitch -O2
                                             -fvisibility=${VISIBILITY})
  endif()
  # Allow RDKit includes to be prefixed, and add all relevant and necessary
  # sketcher-specific include directories
  target_include_directories(
    ${TARGET}
    PRIVATE ${RDKit_INCLUDE_DIRS} ${RDKit_INCLUDE_DIRS}/..
            ${PROJECT_SOURCE_DIR}/include ${PROJECT_BINARY_DIR}/include
            ${PROJECT_SOURCE_DIR}/src)
  target_compile_definitions(${TARGET} PRIVATE RDK_BUILD_MAEPARSER_SUPPORT)
  if(NOT ${BUILD_SHARED_LIBS})
    # force use of static libraries
    target_compile_definitions(
      ${TARGET} PRIVATE RDKIT_EXTENSIONS_STATIC_DEFINE SKETCHER_STATIC_DEFINE
                        BOOST_BEAST_HEADER_ONLY)
    if(WIN32)
      target_link_libraries(${TARGET} PUBLIC -static)
    endif()
  endif()
  if(EMSCRIPTEN)
    # We optimize for space in WASM builds because otherwise binaryen (run
    # because of ASYNCIFY) runs out of memory
    target_link_options(${TARGET} PRIVATE -sGL_ENABLE_GET_PROC_ADDRESS
                        -fexceptions -sDISABLE_EXCEPTION_CATCHING=0 -Os)
    target_compile_options(${TARGET} PRIVATE -fexceptions
                                             -sDISABLE_EXCEPTION_CATCHING=0 -Os)
  endif()
endfunction()

# Configure the SKETCHER_LIB and RDKIT_EXTENSIONS_LIB libraries
function(build_schrodinger_library TARGET)
  set(INCLUDE_DIR ${PROJECT_SOURCE_DIR}/include/schrodinger/${TARGET})
  set(SRC_DIR ${PROJECT_SOURCE_DIR}/src/schrodinger/${TARGET})
  # Collect all headers, source, and resources; note we collect public headers
  # so that Qt can build .moc files
  file(
    GLOB_RECURSE
    SOURCE_LIST
    CONFIGURE_DEPENDS
    ${INCLUDE_DIR}/*.h
    ${SRC_DIR}/*.h
    ${SRC_DIR}/*.cpp
    ${SRC_DIR}/*.qrc)
  add_library(${TARGET} ${SOURCE_LIST})
  add_library(schrodinger::${TARGET} ALIAS ${TARGET})
  setup_target(${TARGET})
  # Auto-generate compile definitions
  string(TOUPPER ${TARGET} TARGET_UPPER)
  target_compile_definitions(${TARGET} PRIVATE IN_${TARGET_UPPER}_DLL)
endfunction()

# Enable Qt's MOC and UIC features
function(enable_qt_moc TARGET)
  set(UI_DIR ${PROJECT_SOURCE_DIR}/src/schrodinger/sketcher/ui)
  set_target_properties(
    ${TARGET}
    PROPERTIES AUTOMOC ON
               AUTOUIC ON
               AUTOUIC_SEARCH_PATHS ${UI_DIR}
               AUTORCC ON)
endfunction()

# schrodinger::rdkit_extensions library
set(RDKIT_EXTENSIONS_TARGET rdkit_extensions)
build_schrodinger_library(${RDKIT_EXTENSIONS_TARGET})
target_link_libraries(
  ${RDKIT_EXTENSIONS_TARGET}
  PRIVATE Boost::filesystem
          Boost::iostreams
          Boost::json
          Boost::serialization
          fmt::fmt
          RDKit::ChemReactions
          RDKit::DetermineBonds
          RDKit::DistGeomHelpers
          RDKit::MarvinParser
          RDKit::RDInchiLib
          SQLite::SQLite3
          ZLIB::ZLIB
          ${ZSTD_LIB_NAME})

# schrodinger::sketcher library
set(SKETCHER_TARGET sketcher)
build_schrodinger_library(${SKETCHER_TARGET})
target_link_libraries(
  ${SKETCHER_TARGET}
  PRIVATE Boost::boost
          Boost::filesystem
          fmt::fmt
          Qt6::Svg
          Qt6::SvgWidgets
          Qt6::Widgets
          RDKit::CIPLabeler
          RDKit::ChemReactions
          ${RDKIT_EXTENSIONS_TARGET})
# Configure and include version information for the sketcher
configure_file(${PROJECT_SOURCE_DIR}/include/schrodinger/sketcher/version.h.in
               ${PROJECT_BINARY_DIR}/include/schrodinger/sketcher/version.h)
enable_qt_moc(${SKETCHER_TARGET})

# Standalone executable
set(APP_TARGET sketcher_app)
add_executable(${APP_TARGET} src/app/main.cpp)
setup_target(${APP_TARGET})
if(EMSCRIPTEN)
  set(EXTRA_SKETCHER_APP_LINK_FLAGS
      -sEXPORT_NAME=createSketcherModule
      -sEXPORTED_RUNTIME_METHODS=[callMain,JSEvents,specialHTMLTargets,stringToUTF16,UTF16ToString]
      -sASYNCIFY
      -lembind
      -fexceptions
      -sDISABLE_EXCEPTION_CATCHING=0)
endif()
<<<<<<< HEAD

if(WIN32)
target_link_libraries(${APP_TARGET} PRIVATE Boost::boost Qt6::Widgets ${PROJECT_BINARY_DIR}/CMakeFiles/sketcher.dir/sketcher_autogen/PMZGBCCIHK/qrc_sketcher.cpp.obj
                                            ${SKETCHER_TARGET})
else()
target_link_libraries(${APP_TARGET} PRIVATE Boost::boost Qt6::Widgets
                                            ${SKETCHER_TARGET}
                                            ${EXTRA_SKETCHER_APP_LINK_FLAGS})
endif()
=======
target_link_libraries(
  ${APP_TARGET} PRIVATE Boost::boost Qt6::Widgets ${SKETCHER_TARGET}
                        ${EXTRA_SKETCHER_APP_LINK_FLAGS})
>>>>>>> dcddb412

# Tests
if(ENABLE_TESTING)
  enable_testing()

  set(SKETCHER_TEST ${PROJECT_SOURCE_DIR}/test/schrodinger)
  file(GLOB_RECURSE TEST_SOURCE_LIST CONFIGURE_DEPENDS ${SKETCHER_TEST}/*.cpp)
  set(TEST_DEPENDENCIES
      Boost::filesystem
      Boost::unit_test_framework
      Eigen3::Eigen
      fmt::fmt
      Qt6::Test
      Qt6::Widgets
      RDKit::ChemReactions
      RDKit::FileParsers
      ${RDKIT_EXTENSIONS_TARGET}
      ${SKETCHER_TARGET})

  file(GLOB GLOBAL_SUPPRESSIONS "test/valgrind_*suppressions*")
  set(SUPPRESSION_FILE "test_valgrind.suppressions")
  set(MEMTEST_COMMAND
      "valgrind --tool=memcheck --time-stamp=yes --num-callers=20 \
        --gen-suppressions=all --leak-check=yes --keep-debuginfo=no \
        --error-exitcode=29")
  separate_arguments(MEMTEST_COMMAND)

  foreach(TEST_SOURCE ${TEST_SOURCE_LIST})
    cmake_path(GET TEST_SOURCE STEM TEST_STEM)
    cmake_path(RELATIVE_PATH TEST_SOURCE OUTPUT_VARIABLE TEST_PATH)
    cmake_path(GET TEST_PATH PARENT_PATH PREFIX_PATH)
    # Create unique target name by replacing path separators
    string(REPLACE "/" "-" TEST_PREFIX "${PREFIX_PATH}")
    set(TEST_TARGET "${TEST_PREFIX}-${TEST_STEM}")
    add_executable(${TEST_TARGET} ${TEST_SOURCE})
    setup_target(${TEST_TARGET})
    target_include_directories(${TEST_TARGET}
                               PRIVATE ${PROJECT_SOURCE_DIR}/test)
    target_link_libraries(${TEST_TARGET} PRIVATE ${TEST_DEPENDENCIES})
    enable_qt_moc(${TEST_TARGET})
    if(EMSCRIPTEN)
      set(TEST_COMMAND node $<TARGET_FILE:${TEST_TARGET}>)
    else()
      set(TEST_COMMAND ${TEST_TARGET})
    endif()
    set_target_properties(${TEST_TARGET} PROPERTIES RUNTIME_OUTPUT_DIRECTORY
                                                    ${PREFIX_PATH})
    # Create memtest target and command
    if(${CMAKE_BUILD_TYPE} STREQUAL "Debug")
      # create the valgrind test
      set(CURRENT_MEMTEST_COMMAND ${MEMTEST_COMMAND})
      if(EXISTS "${PREFIX_PATH}/${SUPPRESSION_FILE}")
        list(APPEND CURRENT_MEMTEST_COMMAND
             "--suppressions=${PREFIX_PATH}/${SUPPRESSION_FILE}")
      endif()
      foreach(CURRENT_GLOBAL_SUPPRESSION ${GLOBAL_SUPPRESSIONS})
        list(APPEND CURRENT_MEMTEST_COMMAND
             "--suppressions=${CURRENT_GLOBAL_SUPPRESSION}")
      endforeach()
      list(APPEND CURRENT_MEMTEST_COMMAND "${PREFIX_PATH}/${TEST_COMMAND}")
      set(TEST_TARGET "memtest_${TEST_TARGET}")
      set(TEST_COMMAND "${CURRENT_MEMTEST_COMMAND}")
    endif()
    # Add the test to CTest
    add_test(NAME ${TEST_TARGET} COMMAND ${TEST_COMMAND})
    set_tests_properties(
      ${TEST_TARGET} PROPERTIES ENVIRONMENT
                                "SKETCHER_SOURCE_DIR=${CMAKE_SOURCE_DIR}")
    # Add label for memtest targets
    if(${CMAKE_BUILD_TYPE} STREQUAL "Debug")
      set_property(TEST ${TEST_TARGET} PROPERTY LABELS memtest)
    endif()
  endforeach()
endif()

install(TARGETS ${APP_TARGET} DESTINATION ${CMAKE_INSTALL_BINDIR})
install(TARGETS ${SKETCHER_TARGET} ${RDKIT_EXTENSIONS_TARGET} DESTINATION ${CMAKE_INSTALL_LIBDIR})<|MERGE_RESOLUTION|>--- conflicted
+++ resolved
@@ -196,7 +196,6 @@
       -fexceptions
       -sDISABLE_EXCEPTION_CATCHING=0)
 endif()
-<<<<<<< HEAD
 
 if(WIN32)
 target_link_libraries(${APP_TARGET} PRIVATE Boost::boost Qt6::Widgets ${PROJECT_BINARY_DIR}/CMakeFiles/sketcher.dir/sketcher_autogen/PMZGBCCIHK/qrc_sketcher.cpp.obj
@@ -206,11 +205,6 @@
                                             ${SKETCHER_TARGET}
                                             ${EXTRA_SKETCHER_APP_LINK_FLAGS})
 endif()
-=======
-target_link_libraries(
-  ${APP_TARGET} PRIVATE Boost::boost Qt6::Widgets ${SKETCHER_TARGET}
-                        ${EXTRA_SKETCHER_APP_LINK_FLAGS})
->>>>>>> dcddb412
 
 # Tests
 if(ENABLE_TESTING)
