--- conflicted
+++ resolved
@@ -9,7 +9,6 @@
 set(CMAKE_CXX_STANDARD_REQUIRED ON)
 cmake_policy(SET CMP0167 NEW)
 
-<<<<<<< HEAD
 option(USE_SCHRODINGER_BUILD_ENV
 "Build RDKit using a Schrodinger build environment so that other Schrodinger \
 products can link against it. Note that this option requires a connection to \
@@ -21,6 +20,7 @@
     # Dependencies
     file(READ external/versions.json VERSIONS)
     string(JSON BOOST_VERSION GET ${VERSIONS} boost)
+    string(JSON EIGEN_VERSION GET ${VERSIONS} eigen)
     string(JSON FMT_VERSION GET ${VERSIONS} fmt)
     string(JSON QT_VERSION GET ${VERSIONS} qt)
     string(JSON RDKIT_VERSION GET ${VERSIONS} rdkit)
@@ -46,25 +46,6 @@
     # The Package Factory build of RDKit requires Eigen3, so we need to find it
     # even though the Sketcher doesn't use it
     find_package(Eigen3 REQUIRED)
-=======
-# Dependencies
-file(READ external/versions.json VERSIONS)
-string(JSON BOOST_VERSION GET ${VERSIONS} boost)
-string(JSON EIGEN_VERSION GET ${VERSIONS} eigen)
-string(JSON FMT_VERSION GET ${VERSIONS} fmt)
-string(JSON QT_VERSION GET ${VERSIONS} qt)
-string(JSON RDKIT_VERSION GET ${VERSIONS} rdkit)
-string(JSON ZLIB_VERSION GET ${VERSIONS} zlib)
-string(JSON ZSTD_VERSION GET ${VERSIONS} zstd)
-
-set(Boost_USE_STATIC_LIBS ON) # Ensure static libs are found
-set(BUILD_SHARED_LIBS OFF)
-
-if(CMAKE_FIND_ROOT_PATH)
-    # make sure we can always find the dependencies that we've built, even if
-    # emscripten is trying to prevent us from finding system libraries
-    list(APPEND CMAKE_FIND_ROOT_PATH ${CMAKE_CURRENT_BINARY_DIR})
->>>>>>> 89394f26
 endif()
 
 if(EMSCRIPTEN)
@@ -162,13 +143,8 @@
 
 set(SKETCHER_TEST ${PROJECT_SOURCE_DIR}/test/schrodinger)
 file(GLOB_RECURSE TEST_SOURCE_LIST CONFIGURE_DEPENDS ${SKETCHER_TEST}/*.cpp)
-<<<<<<< HEAD
-set(TEST_DEPENDENCIES Boost::unit_test_framework fmt::fmt Qt6::Widgets
+set(TEST_DEPENDENCIES Boost::unit_test_framework Eigen3::Eigen fmt::fmt Qt6::Widgets
                       ${RDKIT_EXTENSIONS_LIB} ${SKETCHER_LIB})
-=======
-set(TEST_DEPENDENCIES Boost::unit_test_framework Eigen3::Eigen fmt::fmt Qt6::Widgets
-                      ${SKETCHER_LIB})
->>>>>>> 89394f26
 foreach(TEST_SOURCE ${TEST_SOURCE_LIST})
   cmake_path(GET TEST_SOURCE STEM TEST_TARGET)
   add_executable(${TEST_TARGET} ${TEST_SOURCE})
