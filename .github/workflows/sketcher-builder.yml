--- conflicted
+++ resolved
@@ -4,17 +4,12 @@
   workflow_dispatch: ~
   pull_request: ~
   merge_group: ~
-<<<<<<< HEAD
-  schedule:
-    - cron: "0 4 * * *"
-=======
   workflow_call:
     inputs:
       ref:
         description: 'Git ref to checkout'
         type: string
         default: ${{ github.ref }}
->>>>>>> 4d97e652
 
 jobs:
   build:
