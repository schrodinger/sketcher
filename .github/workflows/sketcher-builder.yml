--- conflicted
+++ resolved
@@ -260,9 +260,5 @@
           path: sketcher-wasm.tar.gz
 
       - name: Publish sketcher npm package
-<<<<<<< HEAD
-        if: matrix.build-output == 'wasm' && github.event_name == 'workflow_call'
-=======
         if: matrix.build-output == 'wasm' && inputs.publish-npm-package
->>>>>>> f260a85a
         uses: ./.github/actions/publish-npm-package